--- conflicted
+++ resolved
@@ -1,6 +1,5 @@
 ##########################################################
 #                   Hugging Face Setup                   #
-<<<<<<< HEAD
 ##########################################################
 
 # dataset from Hugging Face for BabyJoeyDataset (data/dataset.py)
@@ -13,9 +12,7 @@
 VALID_FILE = 'validation_dataset.pt'
 
 ##########################################################
-#                    Dataset Settings                    #
-=======
->>>>>>> 741973ec
+#                   Hugging Face Setup                   #
 ##########################################################
 
 # dataset from Hugging Face for BabyJoeyDataset (data/dataset.py)

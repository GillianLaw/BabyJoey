--- conflicted
+++ resolved
@@ -13,12 +13,8 @@
 
 
 class BabyJoeyDataset:
-<<<<<<< HEAD
     def __init__(self, data_path: str, column_name: str, train_file: str, valid_file: str, 
                  split_ratio: float = 0.2, sequence_length: int = 128) -> None:
-=======
-    def __init__(self, data_path: str, sequence_length: int, train_file: str, valid_file: str, split_ratio: float = 0.2) -> None:
->>>>>>> 741973ec
         """Initialise a dataset class for BabyJoey
 
         Args:
@@ -37,10 +33,7 @@
         self.tokenizer = GPT2Tokenizer.from_pretrained('gpt2', clean_up_tokenization_spaces=True)
         self.tokenizer.pad_token = self.tokenizer.eos_token
         self.split_ratio = split_ratio
-<<<<<<< HEAD
         self.column_name = column_name
-=======
->>>>>>> 741973ec
 
     # TODO: name is redundant
     def tokenize_function(self, dataset: DatasetDict) -> BatchEncoding:
@@ -54,11 +47,7 @@
         """
 
         return self.tokenizer(
-<<<<<<< HEAD
             dataset[self.column_name],
-=======
-            dataset['tweet'],
->>>>>>> 741973ec
             truncation=True,
             padding='max_length',
             max_length=self.sequence_length,
